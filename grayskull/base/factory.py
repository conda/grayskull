--- conflicted
+++ resolved
@@ -20,8 +20,9 @@
                 f"Please inform a valid one."
                 f"{', '.join(GrayskullFactory.REGISTERED_CLASS.keys())}"
             )
-<<<<<<< HEAD
-        return GrayskullFactory.REGISTERED_CLASS[repo_type.lower()](name, version)
+        return GrayskullFactory.REGISTERED_CLASS[repo_type.lower()](
+            name, version, **kwargs
+        )
 
     @staticmethod
     def guess_recipe_type(recipe: Recipe) -> Optional[str]:
@@ -51,9 +52,4 @@
             return GrayskullFactory.REGISTERED_CLASS[recipe_type.lower()](
                 load_recipe=recipe
             )
-        return recipe
-=======
-        return GrayskullFactory.REGISTERED_CLASS[repo_type.lower()](
-            name, version, **kwargs
-        )
->>>>>>> e04e5879
+        return recipe