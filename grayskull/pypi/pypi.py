import logging
import os
import re
import shutil
import sys
from collections import namedtuple
from contextlib import contextmanager
from copy import deepcopy
from distutils import core
from functools import lru_cache
from pathlib import Path
from subprocess import check_output
from tempfile import mkdtemp
from typing import Dict, List, Optional, Tuple, Union

import requests
from colorama import Fore, Style
from progressbar import ProgressBar
from requests import HTTPError

from grayskull.base.base_recipe import AbstractRecipeModel
from grayskull.cli import WIDGET_BAR_DOWNLOAD
from grayskull.license.discovery import ShortLicense, search_license_file
from grayskull.utils import get_vendored_dependencies

log = logging.getLogger(__name__)
PyVer = namedtuple("PyVer", ["major", "minor"])
SUPPORTED_PY = sorted([PyVer(2, 7), PyVer(3, 6), PyVer(3, 7), PyVer(3, 8)])


class PyPi(AbstractRecipeModel):
    URL_PYPI_METADATA = "https://pypi.org/pypi/{pkg_name}/json"
    PKG_NEEDS_C_COMPILER = ("cython",)
    PKG_NEEDS_CXX_COMPILER = ("pybind11",)
    RE_DEPS_NAME = re.compile(r"^\s*([\.a-zA-Z0-9_-]+)", re.MULTILINE)
    PIN_PKG_COMPILER = {"numpy": "<{ pin_compatible('numpy') }}"}

    def __init__(self, name=None, version=None, force_setup=False):
        self._force_setup = force_setup
        self._setup_metadata = None
        self._is_arch = False
        super(PyPi, self).__init__(name=name, version=version)
        self["build"]["script"] = "<{ PYTHON }} -m pip install . -vv"

    @staticmethod
    def _download_sdist_pkg(sdist_url: str, dest: str):
        name = sdist_url.split("/")[-1]
        print(
            f"{Fore.GREEN}Starting the download of the sdist package"
            f" {Fore.BLUE}{Style.BRIGHT}{name}"
        )
        log.debug(f"Downloading {name} sdist - {sdist_url}")
        response = requests.get(sdist_url, allow_redirects=True, stream=True, timeout=5)
        total_size = int(response.headers["Content-length"])

        with ProgressBar(
            widgets=WIDGET_BAR_DOWNLOAD, max_value=total_size, prefix=f"{name} "
        ) as bar, open(dest, "wb") as pkg_file:
            for num, chunk_data in enumerate(response.iter_content()):
                if chunk_data:
                    pkg_file.write(chunk_data)
                    bar.update(num)

    @staticmethod
    @lru_cache(maxsize=10)
    def _get_sdist_metadata(sdist_url: str, name: str) -> dict:
        temp_folder = mkdtemp(prefix=f"grayskull-{name}-")
        pkg_name = sdist_url.split("/")[-1]
        path_pkg = os.path.join(temp_folder, pkg_name)

        PyPi._download_sdist_pkg(sdist_url=sdist_url, dest=path_pkg)
        log.debug(f"Unpacking {path_pkg} to {temp_folder}")
        shutil.unpack_archive(path_pkg, temp_folder)
        print(f"{Fore.LIGHTBLACK_EX}Recovering information from setup.py")
        with PyPi._injection_distutils(temp_folder) as metadata:
            metadata["sdist_path"] = temp_folder
            return metadata

    @staticmethod
    def _merge_sdist_metadata(setup_py: dict, setup_cfg: dict) -> dict:
        result = deepcopy(setup_py)
        for key, value in setup_cfg.items():
            if key not in result:
                result[key] = value

        def get_full_list(key: str) -> List:
            if key not in setup_py:
                return setup_cfg.get(key, [])
            cfg_val = set(setup_cfg.get(key, []))
            result_val = set(result.get(key, []))
            return list(cfg_val.union(result_val))

        if "install_requires" in result:
            result["install_requires"] = get_full_list("install_requires")
        if "extras_require" in result:
            result["extras_require"] = get_full_list("extras_require")
        if "setup_requires" in result:
            if "setuptools-scm" in result["setup_requires"]:
                result["setup_requires"].remove("setuptools-scm")
            result["setup_requires"] = get_full_list("setup_requires")
        if "compilers" in result:
            result["compilers"] = get_full_list("compilers")
        return result

    @staticmethod
    def _get_setup_cfg(source_path: str) -> dict:
        from setuptools.config import read_configuration

        log.debug(f"Started setup.cfg from {source_path}")
        print(f"{Fore.LIGHTBLACK_EX}Recovering metadata from setup.cfg")
        path_setup_cfg = list(Path(source_path).rglob("setup.cfg"))
        if not path_setup_cfg:
            return {}
        path_setup_cfg = path_setup_cfg[0]

        setup_cfg = read_configuration(str(path_setup_cfg))
        setup_cfg = dict(setup_cfg)
        if setup_cfg.get("options", {}).get("python_requires"):
            setup_cfg["options"]["python_requires"] = str(
                setup_cfg["options"]["python_requires"]
            )
        result = {}
        result.update(setup_cfg.get("options", {}))
        result.update(setup_cfg.get("metadata", {}))
        if result.get("build_ext"):
            result["compilers"] = ["c"]
        log.debug(f"Data recovered from setup.cfg: {result}")
        return result

    @staticmethod
    @contextmanager
    def _injection_distutils(folder: str) -> dict:
        """This is a bit of "dark magic", please don't do it at home.
        It is injecting code in the distutils.core.setup and replacing the
        setup function by the inner function __fake_distutils_setup.
        This method is a contextmanager, after leaving the context it will return
        with the normal implementation of the distutils.core.setup.
        This method is necessary because some information are missing from the
        pypi metadata and also for those packages which the pypi metadata is missing.

        :param folder: Path to the folder where the sdist package was extracted
        :yield: return the metadata from sdist
        """
        from distutils import core

        setup_core_original = core.setup
        old_dir = os.getcwd()
        path_setup = list(Path(folder).rglob("setup.py"))[0]
        os.chdir(os.path.dirname(str(path_setup)))

        data_dist = {}

        def __fake_distutils_setup(*args, **kwargs):
            data_dist.update(kwargs)
            if not data_dist.get("setup_requires"):
                data_dist["setup_requires"] = []
            data_dist["setup_requires"] += (
                kwargs.get("setup_requires") if kwargs.get("setup_requires") else []
            )

            if "use_scm_version" in kwargs and kwargs["use_scm_version"]:
                log.debug("setuptools_scm found on setup.py")
                if "setuptools_scm" not in data_dist["setup_requires"]:
                    data_dist["setup_requires"] += ["setuptools_scm"]
                if "setuptools-scm" in data_dist["setup_requires"]:
                    data_dist["setup_requires"].remove("setuptools-scm")

            if kwargs.get("ext_modules", None):
                data_dist["compilers"] = ["c"]
                if len(kwargs["ext_modules"]) > 0:
                    for ext_mod in kwargs["ext_modules"]:
                        if (
                            hasattr(ext_mod, "has_f2py_sources")
                            and ext_mod.has_f2py_sources()
                        ):
                            data_dist["compilers"].append("fortran")
                            break
            log.debug(f"Injection distutils all arguments: {kwargs}")
            if data_dist.get("run_py", False):
                del data_dist["run_py"]
                return
            setup_core_original(*args, **kwargs)

        try:
            core.setup = __fake_distutils_setup
            path_setup = str(path_setup)
            print(f"{Fore.LIGHTBLACK_EX}Executing injected distutils...")
            PyPi.__run_setup_py(path_setup, data_dist)
            if not data_dist or not data_dist.get("install_requires", None):
                print(
                    f"{Fore.LIGHTBLACK_EX}No data was recovered from setup.py."
                    f" Forcing to execute the setup.py as script"
                )
                PyPi.__run_setup_py(path_setup, data_dist, run_py=True)
            yield data_dist
        except Exception as err:  # noqa
            log.debug(f"Exception occurred when executing sdist injection: err {err}")
            yield data_dist
        core.setup = setup_core_original
        os.chdir(old_dir)

    @staticmethod
    def __run_setup_py(path_setup: str, data_dist: dict, run_py=False):
        original_path = deepcopy(sys.path)
        pip_dir = mkdtemp(prefix="pip-dir-")
        if not os.path.exists(pip_dir):
            os.mkdir(pip_dir)
        if os.path.dirname(path_setup) not in sys.path:
            sys.path.append(os.path.dirname(path_setup))
            sys.path.append(pip_dir)
        PyPi._install_deps_if_necessary(path_setup, data_dist, pip_dir)
        try:
            if run_py:
                import runpy

                data_dist["run_py"] = True
                runpy.run_path(path_setup, run_name="__main__")
            else:
                core.run_setup(
                    path_setup, script_args=["install", f"--target={pip_dir}"]
                )
        except ModuleNotFoundError as err:
            log.debug(
                f"When executing setup.py did not find the module: {err.name}."
                f" Exception: {err}"
            )
            PyPi._pip_install_dep(data_dist, err.name, pip_dir)
            PyPi.__run_setup_py(path_setup, data_dist, run_py)
        except Exception as err:  # noqa
            log.debug(f"Exception when executing setup.py as script: {err}")
            pass
        data_dist.update(
            PyPi._merge_sdist_metadata(
                data_dist, PyPi._get_setup_cfg(os.path.dirname(str(path_setup)))
            )
        )
        log.debug(f"Data recovered from setup.py: {data_dist}")
        if os.path.exists(pip_dir):
            shutil.rmtree(pip_dir)
        sys.path = original_path

    @staticmethod
    def _install_deps_if_necessary(setup_path: str, data_dist: dict, pip_dir: str):
        all_setup_deps = get_vendored_dependencies(setup_path)
        for dep in all_setup_deps:
            PyPi._pip_install_dep(data_dist, dep, pip_dir)

    @staticmethod
    def _pip_install_dep(data_dist: dict, dep_name: str, pip_dir: str):
        if not data_dist.get("setup_requires"):
            data_dist["setup_requires"] = []
        if dep_name == "pkg_resources":
            dep_name = "setuptools"
        if (
            dep_name.lower() not in data_dist["setup_requires"]
            and dep_name.lower() != "setuptools"
        ):
            data_dist["setup_requires"].append(dep_name.lower())
        check_output(["pip", "install", dep_name, f"--target={pip_dir}"])

    @staticmethod
    def _merge_pypi_sdist_metadata(pypi_metadata: dict, sdist_metadata: dict) -> dict:
        """This method is responsible to merge two dictionaries and it will give
        priority to the pypi_metadata.

        :param pypi_metadata: PyPI metadata
        :param sdist_metadata: Metadata which comes from the ``setup.py``
        :return: A new dict with the result of the merge
        """

        def get_val(key):
            return pypi_metadata.get(key) or sdist_metadata.get(key)

        requires_dist = PyPi._merge_requires_dist(pypi_metadata, sdist_metadata)
        return {
            "author": get_val("author"),
            "name": get_val("name"),
            "version": get_val("version"),
            "source": pypi_metadata.get("source"),
            "packages": get_val("packages"),
            "home": get_val("home"),
            "classifiers": get_val("classifiers"),
            "compilers": PyPi._get_compilers(requires_dist, sdist_metadata),
            "entry_points": PyPi._get_entry_points_from_sdist(sdist_metadata),
            "summary": get_val("summary"),
            "requires_python": get_val("requires_python"),
            "doc_url": get_val("doc_url"),
            "dev_url": get_val("dev_url"),
            "license": get_val("license"),
            "setup_requires": get_val("setup_requires"),
            "extra_requires": get_val("extra_requires"),
            "project_url": get_val("project_url"),
            "extras_require": get_val("extras_require"),
            "requires_dist": requires_dist,
            "sdist_path": get_val("sdist_path"),
        }

    @staticmethod
    def _get_compilers(requires_dist: List, sdist_metadata: dict) -> List:
        compilers = set(sdist_metadata.get("compilers", []))
        for pkg in requires_dist:
            pkg = PyPi.RE_DEPS_NAME.match(pkg).group(0)
            pkg = pkg.lower().strip()
            if pkg.strip() in PyPi.PKG_NEEDS_C_COMPILER:
                compilers.add("c")
            if pkg.strip() in PyPi.PKG_NEEDS_CXX_COMPILER:
                compilers.add("cxx")
        return list(compilers)

    @staticmethod
    def _get_entry_points_from_sdist(sdist_metadata: dict) -> List:
        all_entry_points = sdist_metadata.get("entry_points", None)
        if all_entry_points and (
            all_entry_points.get("console_scripts")
            or all_entry_points.get("gui_scripts")
        ):
            return all_entry_points.get("console_scripts", []) + all_entry_points.get(
                "gui_scripts", []
            )
        return []

    @staticmethod
    def _merge_requires_dist(pypi_metadata: dict, sdist_metadata: dict) -> List:
        pypi_deps_name = set()
        requires_dist = []
        all_deps = []
        if pypi_metadata.get("requires_dist"):
            all_deps = pypi_metadata.get("requires_dist", [])
        if sdist_metadata.get("install_requires"):
            all_deps += sdist_metadata.get("install_requires", [])

        for sdist_pkg in all_deps:
            match_deps = PyPi.RE_DEPS_NAME.match(sdist_pkg)
            if match_deps:
                match_deps = match_deps.group(0).strip()
                if match_deps not in pypi_deps_name:
                    pypi_deps_name.add(match_deps)
                    requires_dist.append(sdist_pkg)
        return requires_dist

    def refresh_section(self, section: str = ""):
        metadata = self._get_metadata()
        if metadata.get(section):
            if section == "package":
                self.set_jinja_var("version", metadata["package"]["version"])
                self["package"]["version"] = "<{ version }}"
            else:
                self.populate_metadata_from_dict(metadata.get(section), self[section])
        if not self._is_arch:
            self["build"]["noarch"] = "python"

    @lru_cache(maxsize=10)
    def _get_metadata(self) -> dict:
        name = self.get_var_content(self["package"]["name"].values[0])
        version = ""
        if self["package"]["version"].values:
            version = self.get_var_content(self["package"]["version"].values[0])
        pypi_metadata = self._get_pypi_metadata(name, version)
        sdist_metadata = self._get_sdist_metadata(
            sdist_url=pypi_metadata["sdist_url"], name=name
        )
        metadata = PyPi._merge_pypi_sdist_metadata(pypi_metadata, sdist_metadata)
        log.debug(f"Data merged from pypi, setup.cfg and setup.py: {metadata}")
        license_metadata = PyPi._discover_license(metadata)

        license_file = "PLEASE_ADD_LICENSE_FILE"
        license_name = "Other"
        if license_metadata:
            license_name = license_metadata.name
            if license_metadata.path:
                license_file = "LICENSE"
                if license_metadata.is_packaged:
                    license_file = license_metadata.path
                else:
                    self.files_to_copy.append(license_metadata.path)
<<<<<<< HEAD
        print(f"{Fore.LIGHTBLACK_EX}License type: {Fore.LIGHTMAGENTA_EX}{license_name}")
        print(f"{Fore.LIGHTBLACK_EX}License file: {Fore.LIGHTMAGENTA_EX}{license_file}")

        all_requirements = self._extract_requirements(metadata)

        def print_req(name, list_req: List):
            prefix_req = f"{Fore.LIGHTBLACK_EX}\n   - {Fore.LIGHTCYAN_EX}"
            print(
                f"{Fore.LIGHTBLACK_EX}{name} requirements:"
                f"{prefix_req}{prefix_req.join(list_req)}"
            )

        if all_requirements.get("build"):
            print_req("Build", all_requirements["build"])
        print_req("Host", all_requirements["host"])
        print_req("run", all_requirements["run"])
=======
>>>>>>> c7913291

        return {
            "package": {"name": name, "version": metadata["version"]},
            "build": {"entry_points": metadata.get("entry_points")},
            "requirements": all_requirements,
            "test": {
                "imports": pypi_metadata["name"].replace("-", "_"),
                "commands": "pip check",
                "requires": "pip",
            },
            "about": {
                "home": metadata.get("project_url"),
                "summary": metadata.get("summary"),
                "doc_url": metadata.get("doc_url"),
                "dev_url": metadata.get("dev_url"),
                "license": license_name,
                "license_file": license_file,
            },
            "source": metadata.get("source", {}),
        }

    @staticmethod
    def _discover_license(metadata: dict) -> Optional[ShortLicense]:
        git_url = metadata.get("dev_url", None)
        if not git_url and "github.com/" in metadata.get("project_url"):
            git_url = metadata.get("project_url")

        short_license = search_license_file(
            metadata.get("sdist_path"),
            git_url,
            metadata.get("version"),
            license_name_metadata=metadata.get("license"),
        )
        if short_license:
            return short_license

    @staticmethod
    @lru_cache(maxsize=10)
    def _get_pypi_metadata(name, version: Optional[str] = None) -> dict:
        print(f"{Fore.LIGHTBLACK_EX}Recovering metadata from pypi...")
        if version:
            url_pypi = PyPi.URL_PYPI_METADATA.format(pkg_name=f"{name}/{version}")
        else:
            log.info(f"Version for {name} not specified.\nGetting the latest one.")
            url_pypi = PyPi.URL_PYPI_METADATA.format(pkg_name=name)

        metadata = requests.get(url=url_pypi, timeout=5)
        if metadata.status_code != 200:
            raise HTTPError(
                f"It was not possible to recover PyPi metadata for {name}.\n"
                f"Error code: {metadata.status_code}"
            )

        metadata = metadata.json()
        info = metadata["info"]
        project_urls = info.get("project_urls") if info.get("project_urls") else {}
        log.info(f"Package: {name}=={info['version']}")
        log.debug(f"Full PyPI metadata:\n{metadata}")
        return {
            "name": name,
            "version": info["version"],
            "requires_dist": info.get("requires_dist", []),
            "requires_python": info.get("requires_python", None),
            "summary": info.get("summary"),
            "project_url": info.get("project_url"),
            "doc_url": info.get("docs_url"),
            "dev_url": project_urls.get("Source"),
            "license": info.get("license"),
            "source": {
                "url": "https://pypi.io/packages/source/{{ name[0] }}/{{ name }}/"
                "{{ name }}-{{ version }}.tar.gz",
                "sha256": PyPi.get_sha256_from_pypi_metadata(metadata),
            },
            "sdist_url": PyPi._get_sdist_url_from_pypi(metadata),
        }

    @staticmethod
    def _get_sdist_url_from_pypi(metadata: dict) -> str:
        for sdist_url in metadata["urls"]:
            if sdist_url["packagetype"] == "sdist":
                return sdist_url["url"]

    @staticmethod
    def get_sha256_from_pypi_metadata(pypi_metadata: dict) -> str:
        for pkg_info in pypi_metadata.get("urls"):
            if pkg_info.get("packagetype", "") == "sdist":
                return pkg_info["digests"]["sha256"]
        raise AttributeError(
            "Hash information for sdist was not found on PyPi metadata."
        )

    @staticmethod
    def __skip_pypi_requirement(list_extra: List) -> bool:
        for extra in list_extra:
            if extra[1] == "extra" or extra[3] == "testing":
                return True
        return False

    def _extract_requirements(self, metadata: dict) -> dict:
        name = metadata["name"]
        requires_dist = PyPi._format_dependencies(metadata.get("requires_dist"), name)
        setup_requires = (
            metadata.get("setup_requires") if metadata.get("setup_requires") else []
        )
        host_req = PyPi._format_dependencies(setup_requires, name)

        if not requires_dist and not host_req:
            return {"host": sorted(["python", "pip"]), "run": ["python"]}

        run_req = self._get_run_req_from_requires_dist(requires_dist)

        build_req = [f"<{{ compiler('{c}') }}}}" for c in metadata.get("compilers", [])]
        if build_req:
            self._is_arch = True

        if self._is_arch:
            version_to_selector = PyPi.py_version_to_selector(metadata)
            if version_to_selector:
                self["build"]["skip"] = True
                self["build"]["skip"].values[0].selector = version_to_selector
            limit_python = ""
        else:
            limit_python = PyPi.py_version_to_limit_python(metadata)

        limit_python = f" {limit_python}" if limit_python else ""

        if "pip" not in host_req:
            host_req += [f"python{limit_python}", "pip"]

        run_req.insert(0, f"python{limit_python}")
        result = (
            {"build": sorted(map(lambda x: x.lower(), build_req))} if build_req else {}
        )
        result.update(
            {
                "host": sorted(map(lambda x: x.lower(), host_req)),
                "run": sorted(map(lambda x: x.lower(), run_req)),
            }
        )
        self._update_requirements_with_pin(result)
        return result

    @staticmethod
    def _format_dependencies(all_dependencies: List, name: str) -> List:
        formated_dependencies = []
        re_deps = re.compile(
            r"^\s*([\.a-zA-Z0-9_-]+)\s*(.*)\s*$", re.MULTILINE | re.DOTALL
        )
        re_remove_space = re.compile(r"([<>!=]+)\s+")
        re_remove_tags = re.compile(r"\s*(\[.*\])", re.DOTALL)
        for req in all_dependencies:
            match_req = re_deps.match(req)
            deps_name = req
            if deps_name.replace("-", "_") == name.replace("-", "_"):
                continue
            if match_req:
                match_req = match_req.groups()
                deps_name = match_req[0]
                if len(match_req) > 1:
                    deps_name = " ".join(match_req)
            deps_name = re_remove_space.sub(r"\1", deps_name.strip())
            deps_name = re_remove_tags.sub(r"", deps_name.strip())
            formated_dependencies.append(deps_name)
        return formated_dependencies

    @staticmethod
    def _update_requirements_with_pin(requirements: dict):
        """Get a dict with the `host`, `run` and `build` in it and replace
        if necessary the run requirements with the appropriated pin.

        :param requirements: Dict with the requirements in it
        """

        def is_compiler_present() -> bool:
            if "build" not in requirements:
                return False
            re_compiler = re.compile(
                r"^\s*[<{]\{\s*compiler\(['\"]\w+['\"]\)\s*\}\}\s*$", re.MULTILINE
            )
            for build in requirements["build"]:
                if re_compiler.match(build):
                    return True
            return False

        if not is_compiler_present():
            return
        for pkg in requirements["host"]:
            pkg_name = PyPi.RE_DEPS_NAME.match(pkg).group(0)
            if pkg_name in PyPi.PIN_PKG_COMPILER.keys():
                if pkg_name in requirements["run"]:
                    requirements["run"].remove(pkg_name)
                requirements["run"].append(PyPi.PIN_PKG_COMPILER[pkg_name])

    def _get_run_req_from_requires_dist(self, requires_dist: List) -> List:
        run_req = []
        for req in requires_dist:
            list_raw_requirements = req.split(";")
            selector = ""
            if len(list_raw_requirements) > 1:
                list_extra = PyPi._get_extra_from_requires_dist(
                    list_raw_requirements[1]
                )
                if PyPi.__skip_pypi_requirement(list_extra):
                    continue

                result_selector = self._get_all_selectors_pypi(list_extra)

                if result_selector:
                    selector = " ".join(result_selector)
                    selector = f"  # [{selector}]"
                else:
                    selector = ""
            pkg_name, version = PyPi._get_name_version_from_requires_dist(
                list_raw_requirements[0]
            )
            run_req.append(f"{pkg_name} {version}{selector}".strip())
        return run_req

    def _get_all_selectors_pypi(self, list_extra: List) -> List:
        result_selector = []
        for extra in list_extra:
            self._is_arch = True
            selector = PyPi._parse_extra_metadata_to_selector(
                extra[1], extra[2], extra[3]
            )
            if selector:
                if extra[0]:
                    result_selector.append(extra[0])
                result_selector.append(selector)
                if extra[4]:
                    result_selector.append(extra[4])
                if extra[5]:
                    result_selector.append(extra[5])
        if result_selector[-1] in ["and", "or"]:
            del result_selector[-1]
        return result_selector

    @staticmethod
    def _get_extra_from_requires_dist(string_parse: str) -> Union[List]:
        """Receives the extra metadata e parse it to get the option, operation
        and value.

        :param string_parse: metadata extra
        :return: return the option , operation and value of the extra metadata
        """
        return re.findall(
            r"(?:(\())?\s*([\.a-zA-Z0-9-_]+)\s*([=!<>]+)\s*[\'\"]*"
            r"([\.a-zA-Z0-9-_]+)[\'\"]*\s*(?:(\)))?\s*(?:(and|or))?",
            string_parse,
        )

    @staticmethod
    def _get_name_version_from_requires_dist(string_parse: str) -> Tuple[str, str]:
        """Extract the name and the version from `requires_dist` present in
        PyPi`s metadata

        :param string_parse: requires_dist value from PyPi metadata
        :return: Name and version of a package
        """
        pkg = re.match(r"^\s*([^\s]+)\s*([\(]*.*[\)]*)?\s*", string_parse, re.DOTALL)
        pkg_name = pkg.group(1).strip()
        version = ""
        if len(pkg.groups()) > 1 and pkg.group(2):
            version = " " + pkg.group(2).strip()
        return pkg_name.strip(), re.sub(r"[\(\)]", "", version).strip()

    @staticmethod
    def _generic_py_ver_to(
        pypi_metadata: dict, is_selector: bool = False
    ) -> Optional[str]:
        """Generic function which abstract the parse of the requires_python
        present in the PyPi metadata. Basically it can generate the selectors
        for Python or the constrained version if it is a `noarch: python` python package

        :param pypi_metadata: PyPi metadata
        :param is_selector:
        :return: return the constrained versions or the selectors
        """
        if not pypi_metadata["requires_python"]:
            return None
        req_python = re.findall(
            r"([><=!]+)\s*(\d+)(?:\.(\d+))?", pypi_metadata["requires_python"],
        )
        if not req_python:
            return None

        py_ver_enabled = PyPi._get_py_version_available(req_python)
        all_py = list(py_ver_enabled.values())
        if all(all_py):
            return None
        if all(all_py[1:]):
            return (
                "# [py2k]"
                if is_selector
                else f">={SUPPORTED_PY[1].major}.{SUPPORTED_PY[1].minor}"
            )
        if py_ver_enabled.get(PyVer(2, 7)) and any(all_py[1:]) is False:
            return "# [py3k]" if is_selector else "<3.0"

        for pos, py_ver in enumerate(SUPPORTED_PY[1:], 1):
            if all(all_py[pos:]) and any(all_py[:pos]) is False:
                return (
                    f"# [py<{py_ver.major}{py_ver.minor}]"
                    if is_selector
                    else f">={py_ver.major}.{py_ver.minor}"
                )
            elif any(all_py[pos:]) is False:
                if is_selector:
                    py2k = ""
                    if not all_py[0]:
                        py2k = " or py2k"
                    return f"# [py>={py_ver.major}{py_ver.minor}{py2k}]"
                else:
                    py2 = ""
                    if not all_py[0]:
                        py2 = f">=3.6,"
                    return f"{py2}<{py_ver.major}.{py_ver.minor}"

        all_selector = PyPi._get_multiple_selectors(
            py_ver_enabled, is_selector=is_selector
        )
        if all_selector:
            return (
                "# [{}]".format(" or ".join(all_selector))
                if is_selector
                else ",".join(all_selector)
            )
        return None

    @staticmethod
    def py_version_to_limit_python(pypi_metadata: dict) -> Optional[str]:
        return PyPi._generic_py_ver_to(pypi_metadata, is_selector=False)

    @staticmethod
    def py_version_to_selector(pypi_metadata: dict) -> Optional[str]:
        return PyPi._generic_py_ver_to(pypi_metadata, is_selector=True)

    @staticmethod
    def _get_py_version_available(
        req_python: List[Tuple[str, str, str]]
    ) -> Dict[PyVer, bool]:
        py_ver_enabled = {py_ver: True for py_ver in SUPPORTED_PY}
        for op, major, minor in req_python:
            if not minor:
                minor = 0
            for sup_py in SUPPORTED_PY:
                if py_ver_enabled[sup_py] is False:
                    continue
                py_ver_enabled[sup_py] = eval(
                    f"sup_py {op} PyVer(int({major}), int({minor}))"
                )
        return py_ver_enabled

    @staticmethod
    def _get_multiple_selectors(selectors: Dict[PyVer, bool], is_selector=False):
        all_selector = []
        if selectors[PyVer(2, 7)] is False:
            all_selector += ["py2k"] if is_selector else [">=3.6"]
        for py_ver, is_enabled in selectors.items():
            if py_ver == PyVer(2, 7) or is_enabled:
                continue
            all_selector += (
                [f"py=={py_ver.major}{py_ver.minor}"]
                if is_selector
                else [f"!={py_ver.major}.{py_ver.minor}"]
            )
        return all_selector

    @staticmethod
    def _parse_extra_metadata_to_selector(
        option: str, operation: str, value: str
    ) -> str:
        if option == "extra":
            return ""
        if option == "python_version":
            value = value.split(".")
            value = "".join(value[:2])
            return f"py{operation}{value}"
        if option == "sys_platform":
            value = re.sub(r"[^a-zA-Z]+", "", value)
            return value.lower()<|MERGE_RESOLUTION|>--- conflicted
+++ resolved
@@ -373,7 +373,7 @@
                     license_file = license_metadata.path
                 else:
                     self.files_to_copy.append(license_metadata.path)
-<<<<<<< HEAD
+
         print(f"{Fore.LIGHTBLACK_EX}License type: {Fore.LIGHTMAGENTA_EX}{license_name}")
         print(f"{Fore.LIGHTBLACK_EX}License file: {Fore.LIGHTMAGENTA_EX}{license_file}")
 
@@ -390,8 +390,6 @@
             print_req("Build", all_requirements["build"])
         print_req("Host", all_requirements["host"])
         print_req("run", all_requirements["run"])
-=======
->>>>>>> c7913291
 
         return {
             "package": {"name": name, "version": metadata["version"]},
