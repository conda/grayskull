--- conflicted
+++ resolved
@@ -116,7 +116,9 @@
                 f"{Fore.BLUE}{pkg_name} (pypi) {Fore.GREEN}####\n"
             )
             pkg_name, pkg_version = parse_pkg_name_version(pkg_name)
-            recipe = GrayskullFactory.create_recipe("pypi", pkg_name, pkg_version)
+            recipe = GrayskullFactory.create_recipe(
+                "pypi", pkg_name, pkg_version, download=args.download
+            )
             recipe.generate_recipe(args.output, mantainers=args.maintainers)
             print(
                 f"\n{Fore.GREEN}#### Recipe generated on "
@@ -128,21 +130,7 @@
     for recipe in args.recipes:
         print(
             f"{Fore.GREEN}\n\n"
-<<<<<<< HEAD
             f"#### Loading recipe {Fore.BLUE}{recipe}{Fore.GREEN} ####"
-=======
-            f"#### Initializing recipe for "
-            f"{Fore.BLUE}{pkg_name} (pypi) {Fore.GREEN}####\n"
-        )
-        pkg_name, pkg_version = parse_pkg_name_version(pkg_name)
-        recipe = GrayskullFactory.create_recipe(
-            "pypi", pkg_name, pkg_version, download=args.download
-        )
-        recipe.generate_recipe(args.output, mantainers=args.maintainers)
-        print(
-            f"\n{Fore.GREEN}#### Recipe generated on "
-            f"{os.path.realpath(args.output)} for {pkg_name} ####\n"
->>>>>>> e04e5879
         )
         recipe_loaded = GrayskullFactory.load_recipe(recipe, args.repo_type)
         if isinstance(recipe_loaded, Recipe):
