--- conflicted
+++ resolved
@@ -1,399 +1,5 @@
-<<<<<<< HEAD
+import sys
 from .main import main
-=======
-import argparse
-import logging
-import os
-import sys
-from pathlib import Path
-from typing import List, Optional
-
-import requests
-from colorama import Fore, Style, init
-from colorama.ansi import clear_screen
-
-import grayskull
-from grayskull.base.factory import GrayskullFactory
-from grayskull.base.github import get_git_current_user
-from grayskull.cli import CLIConfig
-from grayskull.cli.stdout import print_msg
-from grayskull.config import Configuration
-from grayskull.utils import generate_recipe, origin_is_github, origin_is_local_sdist
-
-init(autoreset=True)
-logging.basicConfig(format="%(levelname)s:%(message)s")
-
-
-def init_parser():
-    # create the top-level parser
-    parser = argparse.ArgumentParser(description="Grayskull - Conda recipe generator")
-    subparsers = parser.add_subparsers(help="sub-command help")
-    # create parser for cran
-    cran_parser = subparsers.add_parser("cran", help="Options to generate CRAN recipes")
-    cran_parser.add_argument(
-        "cran_packages", nargs="+", help="Specify the CRAN packages name.", default=[]
-    )
-    cran_parser.add_argument(
-        "--stdout",
-        dest="stdout",
-        default=True,
-        help="Disable or enable stdout, if it is False, Grayskull"
-        " will disable the prints. Default is True",
-    )
-    cran_parser.add_argument(
-        "--list-missing-deps",
-        default=False,
-        action="store_true",
-        dest="list_missing_deps",
-        help="After the execution Grayskull will print all the missing dependencies.",
-    )
-    cran_parser.add_argument(
-        "--download",
-        "-d",
-        dest="download",
-        action="store_true",
-        default=False,
-        help="Download the sdist package and PyPI information in the same folder"
-        " the recipe is located.",
-    )
-    cran_parser.add_argument(
-        "--maintainers",
-        "-m",
-        dest="maintainers",
-        nargs="+",
-        help="List of maintainers which will be added to the recipe.",
-    )
-    cran_parser.add_argument(
-        "--output",
-        "-o",
-        dest="output",
-        default=".",
-        help="Path to where the recipe will be created",
-    )
-    cran_parser.add_argument(
-        "--strict-conda-forge",
-        default=False,
-        action="store_true",
-        dest="is_strict_conda_forge",
-        help="It will generate the recipes strict for the conda-forge channel.",
-    )
-    cran_parser.add_argument(
-        "--sections",
-        "-s",
-        default=None,
-        required=False,
-        choices=(
-            "package",
-            "source",
-            "build",
-            "requirements",
-            "test",
-            "about",
-            "extra",
-        ),
-        nargs="+",
-        dest="sections_populate",
-        help="If sections are specified, grayskull will populate just the sections "
-        "informed.",
-    )
-    # create parser for pypi
-    pypi_parser = subparsers.add_parser("pypi", help="Options to generate PyPI recipes")
-    pypi_parser.add_argument(
-        "pypi_packages", nargs="+", help="Specify the PyPI packages name.", default=[]
-    )
-    pypi_parser.add_argument(
-        "--download",
-        "-d",
-        dest="download",
-        action="store_true",
-        default=False,
-        help="Download the sdist package and PyPI information in the same folder"
-        " the recipe is located.",
-    )
-    pypi_parser.add_argument(
-        "--maintainers",
-        "-m",
-        dest="maintainers",
-        nargs="+",
-        help="List of maintainers which will be added to the recipe.",
-    )
-    parser.add_argument(
-        "--version",
-        "-v",
-        default=False,
-        action="store_true",
-        dest="version",
-        help="Print Grayskull version and exit",
-    )
-    parser.add_argument(
-        "--heman",
-        "--shera",
-        default=False,
-        action="store_true",
-        dest="grayskull_power",
-        help=argparse.SUPPRESS,
-    )
-    pypi_parser.add_argument(
-        "--output",
-        "-o",
-        dest="output",
-        default=".",
-        help="Path to where the recipe will be created",
-    )
-    pypi_parser.add_argument(
-        "--stdout",
-        dest="stdout",
-        default=True,
-        help="Disable or enable stdout, if it is False, Grayskull"
-        " will disable the prints. Default is True",
-    )
-    pypi_parser.add_argument(
-        "--list-missing-deps",
-        default=False,
-        action="store_true",
-        dest="list_missing_deps",
-        help="After the execution Grayskull will print all the missing dependencies.",
-    )
-    pypi_parser.add_argument(
-        "--strict-conda-forge",
-        default=False,
-        action="store_true",
-        dest="is_strict_conda_forge",
-        help="It will generate the recipes strict for the conda-forge channel.",
-    )
-    pypi_parser.add_argument(
-        "--pypi-url",
-        default="https://pypi.org/pypi/",
-        dest="url_pypi_metadata",
-        help="Pypi url server",
-    )
-    pypi_parser.add_argument(
-        "--recursive",
-        "-r",
-        default=False,
-        action="store_true",
-        dest="is_recursive",
-        help="Recursively run grayskull on missing dependencies.",
-    )
-    pypi_parser.add_argument(
-        "--sections",
-        "-s",
-        default=None,
-        required=False,
-        choices=(
-            "package",
-            "source",
-            "build",
-            "requirements",
-            "test",
-            "about",
-            "extra",
-        ),
-        nargs="+",
-        dest="sections_populate",
-        help="If sections are specified, grayskull will populate just the sections "
-        "informed.",
-    )
-    pypi_parser.add_argument(
-        "--extras-require-test",
-        default=None,
-        dest="extras_require_test",
-        help="Extra requirements to run tests.",
-    )
-    pypi_parser.add_argument(
-        "--tag",
-        "-t",
-        default=None,
-        dest="github_release_tag",
-        help="If tag is specified, grayskull will build from release tag",
-    )
-    pypi_parser.add_argument(
-        "--extras-require-all",
-        default=False,
-        action="store_true",
-        dest="extras_require_all",
-        help="Include all extra requirements.",
-    )
-    pypi_parser.add_argument(
-        "--extras-require-include",
-        default=tuple(),
-        type=str,
-        nargs="*",
-        dest="extras_require_include",
-        help="Include these extra requirements.",
-    )
-    pypi_parser.add_argument(
-        "--extras-require-exclude",
-        default=tuple(),
-        type=str,
-        nargs="*",
-        dest="extras_require_exclude",
-        help="Exclude these extra requirements (overrides include).",
-    )
-    pypi_parser.add_argument(
-        "--extras-require-split",
-        default=False,
-        action="store_true",
-        dest="extras_require_split",
-        help="Create a separate conda package for each extra requirements."
-        " Ignored when no extra requirements are selected.",
-    )
-    pypi_parser.add_argument(
-        "--licence-exclude-folders",
-        default=tuple(),
-        nargs="*",
-        dest="licence_exclude_folders",
-        help="Exclude folders when searching for licence.",
-    )
-
-    return parser
-
-
-def main(args=None):
-    if not args:
-        args = sys.argv[1:] or ["--help"]
-
-    parser = init_parser()
-    args = parser.parse_args(args)
-
-    if args.version:
-        print(grayskull.__version__)
-        return
-
-    logging.debug(f"All arguments received: args: {args}")
-
-    if args.grayskull_power:
-        print(
-            f"{Fore.BLUE}By the power of Grayskull...\n"
-            f"{Style.BRIGHT}I have the power!"
-        )
-        return
-
-    CLIConfig().stdout = args.stdout
-    CLIConfig().list_missing_deps = args.list_missing_deps
-
-    print_msg(Style.RESET_ALL)
-    print_msg(clear_screen())
-
-    if getattr(args, "pypi_packages", None):
-        generate_recipes_from_list(args.pypi_packages, args)
-    elif getattr(args, "cran_packages", None):
-        generate_r_recipes_from_list(args.cran_packages, args)
-
-
-def generate_recipes_from_list(list_pkgs, args):
-    for pkg_name in list_pkgs:
-        logging.debug(f"Starting grayskull for pkg: {pkg_name}")
-        from_local_sdist = origin_is_local_sdist(pkg_name)
-        if origin_is_github(pkg_name):
-            pypi_label = ""
-        elif from_local_sdist:
-            pypi_label = " (local)"
-        else:
-            pypi_label = " (pypi)"
-        print_msg(
-            f"{Fore.GREEN}\n\n"
-            f"#### Initializing recipe for "
-            f"{Fore.BLUE}{pkg_name}{pypi_label} {Fore.GREEN}####\n"
-        )
-        if Path(pkg_name).is_file() and (not from_local_sdist):
-            args.output = pkg_name
-        try:
-            recipe, config = create_python_recipe(
-                pkg_name,
-                is_strict_cf=args.is_strict_conda_forge,
-                download=args.download,
-                url_pypi_metadata=args.url_pypi_metadata,
-                sections_populate=args.sections_populate,
-                from_local_sdist=from_local_sdist,
-                extras_require_test=args.extras_require_test,
-                github_release_tag=args.github_release_tag,
-                extras_require_include=tuple(args.extras_require_include),
-                extras_require_exclude=tuple(args.extras_require_exclude),
-                extras_require_all=args.extras_require_all,
-                extras_require_split=args.extras_require_split,
-                licence_exclude_folders=args.licence_exclude_folders,
-            )
-        except requests.exceptions.HTTPError as err:
-            print_msg(f"{Fore.RED}Package seems to be missing.\nException: {err}\n\n")
-            continue
-
-        if args.sections_populate is None or "extra" in args.sections_populate:
-            add_extra_section(recipe, args.maintainers)
-
-        generate_recipe(recipe, config, args.output)
-        print_msg(
-            f"\n{Fore.GREEN}#### Recipe generated on "
-            f"{os.path.realpath(args.output)} for {pkg_name} ####\n\n"
-        )
-
-        if args.is_recursive and config.missing_deps:
-            generate_recipes_from_list(config.missing_deps, args)
-
-
-def create_python_recipe(pkg_name, sections_populate=None, **kwargs):
-    config = Configuration(name=pkg_name, **kwargs)
-    return (
-        GrayskullFactory.create_recipe(
-            "pypi", config, sections_populate=sections_populate
-        ),
-        config,
-    )
-
-
-def generate_r_recipes_from_list(list_pkgs, args):
-    cran_label = " (cran)"
-    for pkg_name in list_pkgs:
-        logging.debug(f"Starting grayskull for pkg: {pkg_name}")
-        from_local_sdist = origin_is_local_sdist(pkg_name)
-        print_msg(
-            f"{Fore.GREEN}\n\n"
-            f"#### Initializing recipe for "
-            f"{Fore.BLUE}{pkg_name}{cran_label} {Fore.GREEN}####\n"
-        )
-        if Path(pkg_name).is_file() and (not from_local_sdist):
-            args.output = pkg_name
-        try:
-            recipe, config = create_r_recipe(
-                pkg_name,
-                is_strict_cf=args.is_strict_conda_forge,
-                download=args.download,
-                sections_populate=args.sections_populate,
-            )
-        except requests.exceptions.HTTPError as err:
-            print_msg(f"{Fore.RED}Package seems to be missing.\nException: {err}\n\n")
-            continue
-
-        if args.sections_populate is None or "extra" in args.sections_populate:
-            add_extra_section(recipe, args.maintainers)
-
-        generate_recipe(recipe, config, args.output)
-        print_msg(
-            f"\n{Fore.GREEN}#### Recipe generated on "
-            f"{os.path.realpath(args.output)} for {pkg_name} ####\n\n"
-        )
-
-
-def create_r_recipe(pkg_name, sections_populate=None, **kwargs):
-    config = Configuration(name=pkg_name, **kwargs)
-    return (
-        GrayskullFactory.create_recipe(
-            "cran", config, sections_populate=sections_populate
-        ),
-        config,
-    )
-
-
-def add_extra_section(recipe, maintainers: Optional[List] = None):
-    maintainers = maintainers or [get_git_current_user()]
-    if "extra" in recipe:
-        recipe["extra"]["recipe-maintainers"] = maintainers
-    else:
-        recipe.add_section({"extra": {"recipe-maintainers": maintainers}})
-    prefix = f"\n   - {Fore.LIGHTMAGENTA_EX}"
-    print_msg(f"\nMaintainers:{prefix}{prefix.join(maintainers)}")
-
->>>>>>> 413b1a12
 
 if __name__ == "__main__":
     main(sys.argv[1:])