--- conflicted
+++ resolved
@@ -98,7 +98,7 @@
         ("<=3.7", ">=38"),
         ("<=3.7.1", ">=38"),
         ("<3.7", ">=37"),
-        (">2.7, !=3.0.*, !=3.1.*, !=3.2.*, !=3.3.*, !=3.4.*", "<36"),
+        (">2.7, !=3.0.*, !=3.1.*, !=3.2.*, !=3.3.*, !=3.4.*", "2k"),
         (">=2.7, !=3.6.*", "==36"),
         (">3.7", "<38"),
         (">2.7", "2k"),
@@ -114,7 +114,7 @@
 @pytest.mark.parametrize(
     "requires_python, exp_limit",
     [
-        (">=3.5", ">=3.5"),
+        (">=3.5", ">=3.6"),
         (">=3.6", ">=3.6"),
         (">=3.7", ">=3.7"),
         ("<=3.7", "<3.8"),
@@ -375,7 +375,6 @@
     ) == ["pytest --help", "py.test --help"]
 
 
-<<<<<<< HEAD
 def test_load_recipe(data_dir):
     recipe = PyPi(load_recipe=os.path.join(data_dir, "recipes", "empty_gray.yaml"))
     assert recipe["build"]["number"].values[0].value == 1
@@ -392,7 +391,8 @@
     with pytest.raises(ValueError) as err:
         PyPi()
     err.match("Please specify the package name or the recipe to be loaded.")
-=======
+
+
 def test_recipe_uvicorn_entry_points_str():
     assert PyPi(name="uvicorn", version="0.11.3")
 
@@ -460,5 +460,4 @@
         "stubgen=mypy.stubgen:main",
         "stubtest=mypy.stubtest:main",
         "dmypy=mypy.dmypy.client:console_entry",
-    ]
->>>>>>> 5993b030
+    ]