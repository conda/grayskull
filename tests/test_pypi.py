--- conflicted
+++ resolved
@@ -17,7 +17,7 @@
 def test_extract_pypi_requirements(pypi_metadata):
     recipe = PyPi(name="pytest", version="5.3.1")
     pypi_reqs = recipe._extract_requirements(pypi_metadata["info"])
-    assert sorted(pypi_reqs["host"]) == sorted(["python >=3.6", "pip"])
+    assert sorted(pypi_reqs["host"]) == sorted(["python", "pip"])
     assert sorted(pypi_reqs["run"]) == sorted(
         [
             "python",
@@ -384,9 +384,6 @@
     )
     assert recipe["source"]["sha256"].values[0] == "sha256_foo"
     assert recipe["source"]["url"].values[0] == "URL"
-<<<<<<< HEAD
-    assert recipe["extra"]["recipe-maintainers"].values == ["marcelotrevisani"]
-=======
     assert recipe["extra"]["recipe-maintainers"].values == ["marcelotrevisani"]
 
 
@@ -463,5 +460,4 @@
         "stubgen=mypy.stubgen:main",
         "stubtest=mypy.stubtest:main",
         "dmypy=mypy.dmypy.client:console_entry",
-    ]
->>>>>>> 08855c31
+    ]