import json
import os
import sys

import pytest

from grayskull.pypi import PyPi


@pytest.fixture
def pypi_metadata(data_dir):
    path_metadata = os.path.join(data_dir, "pypi_pytest_metadata.json")
    with open(path_metadata) as f:
        return json.load(f)


def test_extract_pypi_requirements(pypi_metadata):
    recipe = PyPi(name="pytest", version="5.3.1")
    pypi_reqs = recipe._extract_requirements(pypi_metadata["info"])
    assert sorted(pypi_reqs["host"]) == sorted(["python >=3.5", "pip"])
    assert sorted(pypi_reqs["run"]) == sorted(
        [
            "python >=3.5",
            "py >=1.5.0",
            "packaging",
            "attrs >=17.4.0",
            "more-itertools >=4.0.0",
            "pluggy <1.0,>=0.12",
            "wcwidth",
            "pathlib2 >=2.2.0  # [py<36]",
            "importlib-metadata >=0.12  # [py<38]",
            "atomicwrites >=1.0  # [win]",
            "colorama   # [win]",
        ]
    )


def test_get_pypi_metadata(pypi_metadata):
    recipe = PyPi(name="pytest", version="5.3.1")
    metadata = recipe._get_pypi_metadata(name="pytest", version="5.3.1")
    assert metadata["name"] == "pytest"
    assert metadata["version"] == "5.3.1"


def test_get_name_version_from_requires_dist():
    assert PyPi._get_name_version_from_requires_dist("py (>=1.5.0)") == (
        "py",
        ">=1.5.0",
    )


def test_get_extra_from_requires_dist():
    assert PyPi._get_extra_from_requires_dist(' python_version < "3.6"') == [
        ("", "python_version", "<", "3.6", "", "",)
    ]
    assert PyPi._get_extra_from_requires_dist(
        " python_version < \"3.6\" ; extra =='test'"
    ) == [
        ("", "python_version", "<", "3.6", "", ""),
        ("", "extra", "==", "test", "", ""),
    ]
    assert PyPi._get_extra_from_requires_dist(
        ' (sys_platform =="win32" and python_version =="2.7") and extra =="socks"'
    ) == [
        ("(", "sys_platform", "==", "win32", "", "and"),
        ("", "python_version", "==", "2.7", ")", "and"),
        ("", "extra", "==", "socks", "", ""),
    ]


def test_get_all_selectors_pypi():
    recipe = PyPi(name="pytest", version="5.3.1")
    assert recipe._get_all_selectors_pypi(
        [
            ("(", "sys_platform", "==", "win32", "", "and"),
            ("", "python_version", "==", "2.7", ")", "and"),
            ("", "extra", "==", "socks", "", ""),
        ]
    ) == ["(", "win", "and", "py==27", ")"]


def test_get_selector():
    assert PyPi._parse_extra_metadata_to_selector("extra", "==", "win32") == ""
    assert (
        PyPi._parse_extra_metadata_to_selector("sys_platform", "==", "win32") == "win"
    )
    assert (
        PyPi._parse_extra_metadata_to_selector("python_version", "<", "3.6") == "py<36"
    )


@pytest.mark.parametrize(
    "requires_python, exp_selector",
    [
        (">=3.5", "2k"),
        (">=3.6", "2k"),
        (">=3.7", "<37"),
        ("<=3.7", ">=38"),
        ("<=3.7.1", ">=38"),
        ("<3.7", ">=37"),
        (">2.7, !=3.0.*, !=3.1.*, !=3.2.*, !=3.3.*, !=3.4.*", "<36"),
        (">=2.7, !=3.6.*", "==36"),
        (">3.7", "<38"),
        (">2.7", "2k"),
        ("<3", "3k"),
        ("!=3.7", "==37"),
    ],
)
def test_py_version_to_selector(requires_python, exp_selector):
    assert PyPi.py_version_to_selector(requires_python) == f"# [py{exp_selector}]"


@pytest.mark.parametrize(
    "requires_python, exp_limit",
    [
        (">=3.5", ">=3.5"),
        (">=3.6", ">=3.6"),
        (">=3.7", ">=3.7"),
        ("<=3.7", "<3.8"),
        ("<=3.7.1", "<3.8"),
        ("<3.7", "<3.7"),
        (">2.7, !=3.0.*, !=3.1.*, !=3.2.*, !=3.3.*, !=3.4.*", ">=3.6"),
        (">=2.7, !=3.6.*", "!=3.6"),
        (">3.7", ">=3.8"),
        (">2.7", ">=3.6"),
        ("<3", "<3.0"),
        ("!=3.7", "!=3.7"),
    ],
)
def test_py_version_to_limit_python(requires_python, exp_limit):
    assert PyPi.py_version_to_limit_python(requires_python) == f"{exp_limit}"


def test_get_sha256_from_pypi_metadata():
    metadata = {
        "urls": [
            {"packagetype": "egg", "digests": {"sha256": "23123"}},
            {"packagetype": "sdist", "digests": {"sha256": "1234sha256"}},
        ]
    }
    assert PyPi.get_sha256_from_pypi_metadata(metadata) == "1234sha256"

    metadata = {
        "urls": [
            {"packagetype": "egg", "digests": {"sha256": "23123"}},
            {"packagetype": "wheel", "digests": {"sha256": "1234sha256"}},
        ]
    }
    with pytest.raises(AttributeError) as err:
        PyPi.get_sha256_from_pypi_metadata(metadata)
    assert err.match("Hash information for sdist was not found on PyPi metadata.")


def test_injection_distutils():
    recipe = PyPi(name="hypothesis", version="5.5.1")
    data = recipe._get_sdist_metadata(
        "https://pypi.io/packages/source/h/hypothesis/hypothesis-5.5.1.tar.gz",
        "hypothesis",
    )
    assert sorted(data["install_requires"]) == sorted(
        ["attrs>=19.2.0", "sortedcontainers>=2.1.0,<3.0.0"]
    )
    assert data["entry_points"] == {
        "pytest11": ["hypothesispytest = hypothesis.extra.pytestplugin"]
    }
    assert data["version"] == "5.5.1"
    assert data["name"] == "hypothesis"
    assert not data.get("compilers")


def test_injection_distutils_pytest():
    recipe = PyPi(name="pytest", version="5.3.2")
    data = recipe._get_sdist_metadata(
        "https://pypi.io/packages/source/p/pytest/pytest-5.3.2.tar.gz", "pytest"
    )
    assert sorted(data["install_requires"]) == sorted(
        [
            "py>=1.5.0",
            "packaging",
            "attrs>=17.4.0",
            "more-itertools>=4.0.0",
            'atomicwrites>=1.0;sys_platform=="win32"',
            'pathlib2>=2.2.0;python_version<"3.6"',
            'colorama;sys_platform=="win32"',
            "pluggy>=0.12,<1.0",
            'importlib-metadata>=0.12;python_version<"3.8"',
            "wcwidth",
        ]
    )
    assert sorted(data["setup_requires"]) == sorted(
        ["setuptools>=40.0", "setuptools_scm"]
    )
    assert not data.get("compilers")


def test_injection_distutils_compiler_gsw():
    recipe = PyPi(name="gsw", version="3.3.1")
    data = recipe._get_sdist_metadata(
        "https://pypi.io/packages/source/g/gsw/gsw-3.3.1.tar.gz", "gsw"
    )
    assert data.get("compilers") == ["c"]
    assert data["packages"] == ["gsw"]


def test_merge_pypi_sdist_metadata():
    recipe = PyPi(name="gsw", version="3.3.1")
    pypi_metadata = recipe._get_pypi_metadata(name="gsw", version="3.3.1")
    sdist_metadata = recipe._get_sdist_metadata(pypi_metadata["sdist_url"], "gsw")
    merged_data = PyPi._merge_pypi_sdist_metadata(pypi_metadata, sdist_metadata)
    assert merged_data["compilers"] == ["c"]
    assert sorted(merged_data["setup_requires"]) == sorted(["numpy"])


def test_update_requirements_with_pin():
    req = {
        "build": ["<{ compiler('c') }}"],
        "host": ["python", "numpy"],
        "run": ["python", "numpy"],
    }
    PyPi._update_requirements_with_pin(req)
    assert req == {
        "build": ["<{ compiler('c') }}"],
        "host": ["python", "numpy"],
        "run": ["python", "<{ pin_compatible('numpy') }}"],
    }


def test_get_compilers():
    assert PyPi._get_compilers(["pybind11"], {}) == ["cxx"]
    assert PyPi._get_compilers(["cython"], {}) == ["c"]
    assert sorted(PyPi._get_compilers(["pybind11", "cython"], {})) == sorted(
        ["cxx", "c"]
    )
    assert sorted(PyPi._get_compilers(["pybind11"], {"compilers": ["c"]})) == sorted(
        ["cxx", "c"]
    )


def test_get_entry_points_from_sdist():
    assert PyPi._get_entry_points_from_sdist({}) == []
    assert PyPi._get_entry_points_from_sdist(
        {"entry_points": {"console_scripts": ["console_scripts=entrypoints"]}}
    ) == ["console_scripts=entrypoints"]
    assert PyPi._get_entry_points_from_sdist(
        {"entry_points": {"gui_scripts": ["gui_scripts=entrypoints"]}}
    ) == ["gui_scripts=entrypoints"]

    assert sorted(
        PyPi._get_entry_points_from_sdist(
            {
                "entry_points": {
                    "gui_scripts": ["gui_scripts=entrypoints"],
                    "console_scripts": ["console_scripts=entrypoints"],
                }
            }
        )
    ) == sorted(["gui_scripts=entrypoints", "console_scripts=entrypoints"])


def test_build_noarch_skip():
    recipe = PyPi(name="hypothesis", version="5.5.2")
    assert recipe["build"]["noarch"].values[0] == "python"
    assert "skip" not in recipe["build"]


def test_run_requirements_sdist():
    recipe = PyPi(name="botocore", version="1.14.17")
    assert sorted(recipe["requirements"]["run"]) == sorted(
        [
            "docutils >=0.10,<0.16",
            "jmespath >=0.7.1,<1.0.0",
            "python",
            "python-dateutil >=2.1,<3.0.0",
            "urllib3 >=1.20,<1.26",
        ]
    )


def test_format_host_requirements():
    assert sorted(
        PyPi._format_dependencies(["setuptools>=40.0", "pkg2"], "pkg1")
    ) == sorted(["setuptools >=40.0", "pkg2"])
    assert sorted(
        PyPi._format_dependencies(["setuptools>=40.0", "pkg2"], "pkg2")
    ) == sorted(["setuptools >=40.0"])
    assert sorted(PyPi._format_dependencies(["setuptools >= 40.0"], "pkg")) == sorted(
        ["setuptools >=40.0"]
    )
    assert sorted(
        PyPi._format_dependencies(["setuptools_scm [toml] >=3.4.1"], "pkg")
    ) == sorted(["setuptools_scm >=3.4.1"])


def test_ciso_recipe():
    recipe = PyPi(name="ciso", version="0.1.0")
    assert sorted(recipe["requirements"]["host"]) == sorted(
        ["cython", "numpy", "pip", "python"]
    )
    assert sorted(recipe["requirements"]["run"]) == sorted(
        ["cython", "python", "<{ pin_compatible('numpy') }}"]
    )
    assert recipe["test"]["commands"] == "pip check"
    assert recipe["test"]["requires"] == "pip"
    assert recipe["test"]["imports"] == "ciso"


def test_pymc_recipe_fortran():
    recipe = PyPi(name="pymc", version="2.3.6")
    assert sorted(recipe["requirements"]["build"]) == sorted(
        ["<{ compiler('c') }}", "<{ compiler('fortran') }}"]
    )
    assert sorted(recipe["requirements"]["host"]) == sorted(["numpy", "python", "pip"])
    assert sorted(recipe["requirements"]["run"]) == sorted(
        ["<{ pin_compatible('numpy') }}", "python"]
    )
    assert not recipe["build"]["noarch"]


def test_pytest_recipe_entry_points():
    recipe = PyPi(name="pytest", version="5.3.5")
    assert sorted(recipe["build"]["entry_points"]) == sorted(
        ["pytest=pytest:main", "py.test=pytest:main"]
    )
    assert recipe["about"]["license"] == "MIT"
    assert recipe["about"]["license_file"] == "LICENSE"
    assert recipe["build"]["skip"].values[0].value
    assert recipe["build"]["skip"].values[0].selector == "py2k"
    assert not recipe["build"]["noarch"]
    assert sorted(recipe["test"]["commands"].values) == sorted(
        ["py.test --help", "pytest --help", "pip check"]
    )


def test_cythongsl_recipe_build():
    recipe = PyPi(name="cythongsl", version="0.2.2")
    assert recipe["requirements"]["build"] == "<{ compiler('c') }}"
    assert recipe["requirements"]["host"] == ["cython >=0.16", "pip", "python"]
    assert not recipe["build"]["noarch"]


def test_requests_recipe_extra_deps():
    recipe = PyPi(name="requests", version="2.22.0")
    assert "win-inet-pton" not in recipe["requirements"]["run"]
    assert not recipe["build"]["skip"]
    assert recipe["build"]["noarch"]


def test_zipp_recipe_tags_on_deps():
    recipe = PyPi(name="zipp", version="3.0.0")
    assert recipe["build"]["noarch"]
    assert recipe["requirements"]["host"] == [
        "pip",
        "python >=3.6",
        "setuptools_scm >=3.4.1",
    ]


def test_generic_py_ver_to():
    assert PyPi._generic_py_ver_to(">=3.5, <3.8") == ">=3.5,<3.8"


def test_botocore_recipe_license_name():
    recipe = PyPi(name="botocore", version="1.15.8")
    assert recipe["about"]["license"] == "Apache-2.0"


def test_get_test_entry_points():
    assert PyPi._get_test_entry_points("grayskull = grayskull.__main__:main") == [
        "grayskull --help"
    ]
    assert PyPi._get_test_entry_points(
        ["pytest = py.test:main", "py.test = py.test:main"]
    ) == ["pytest --help", "py.test --help"]


<<<<<<< HEAD
def test_load_recipe(data_dir):
    recipe = PyPi(load_recipe=os.path.join(data_dir, "recipes", "empty_gray.yaml"))
    assert recipe["build"]["number"].values[0].value == 1
    assert recipe.recipe.get_var_content(recipe["package"]["name"].values[0]) == "pkg1"
    assert (
        recipe.recipe.get_var_content(recipe["package"]["version"].values[0]) == "1.0.0"
    )
    assert recipe["source"]["sha256"].values[0] == "sha256_foo"
    assert recipe["source"]["url"].values[0] == "URL"
    assert recipe["extra"]["recipe-maintainers"].values == ["marcelotrevisani"]


=======
>>>>>>> 42bec6f3
def test_importlib_metadata_two_setuptools_scm():
    recipe = PyPi(name="importlib-metadata", version="1.5.0")
    assert "setuptools_scm" in recipe["requirements"]["host"]
    assert "setuptools-scm" not in recipe["requirements"]["host"]
    assert recipe["about"]["license"] == "Apache-2.0"


def test_keyring_host_appearing_twice():
    recipe = PyPi(name="keyring", version="21.1.1")
    assert "importlib-metadata" in recipe["requirements"]["run"]
    assert "importlib_metadata" not in recipe["requirements"]["run"]


def test_python_requires_setup_py():
    recipe = PyPi(name="pygments", version="2.6.1")
    assert "noarch" in recipe["build"]
    assert "python >=3.5" in recipe["requirements"]["host"]
    assert "python >=3.5" in recipe["requirements"]["run"]


@pytest.mark.skipif(sys.platform.startswith("darwin"), reason="Skipping OSX test")
def test_django_rest_framework_xml_license():
    recipe = PyPi(name="djangorestframework-xml", version="1.4.0")
    assert recipe["about"]["license"] == "BSD-3-Clause"
    assert recipe["about"]["license_file"] == "LICENSE"
    assert recipe["test"]["imports"][0].value == "rest_framework_xml"


def test_get_test_imports():
    assert PyPi._get_test_imports({"packages": ["pkg", "pkg.mod1", "pkg.mod2"]}) == [
        "pkg",
        "pkg.mod1",
    ]
    assert PyPi._get_test_imports({"packages": None}, default="pkg-mod") == ["pkg_mod"]
    assert PyPi._get_test_imports({"packages": "pkg"}, default="pkg-mod") == ["pkg"]


def test_nbdime_license_type():
    recipe = PyPi(name="nbdime", version="2.0.0")
    assert recipe["about"]["license"] == "BSD-3-Clause"
    assert "setupbase" not in recipe["requirements"]["host"]


def test_normalize_pkg_name():
    assert PyPi._normalize_pkg_name("mypy-extensions") == "mypy_extensions"
    assert PyPi._normalize_pkg_name("mypy_extensions") == "mypy_extensions"
    assert PyPi._normalize_pkg_name("pytest") == "pytest"


def test_mypy_deps_normalization_and_entry_points():
    recipe = PyPi(name="mypy", version="0.770")
    assert "mypy_extensions <0.5.0,>=0.4.3" in recipe["requirements"]["run"]
    assert "mypy-extensions <0.5.0,>=0.4.3" not in recipe["requirements"]["run"]
    assert "typed-ast <1.5.0,>=1.4.0" in recipe["requirements"]["run"]
    assert "typed_ast <1.5.0,>=1.4.0" not in recipe["requirements"]["run"]
    assert "typing-extensions >=3.7.4" in recipe["requirements"]["run"]
    assert "typing_extensions >=3.7.4" not in recipe["requirements"]["run"]

    assert recipe["build"]["entry_points"].values == [
        "mypy=mypy.__main__:console_entry",
        "stubgen=mypy.stubgen:main",
        "stubtest=mypy.stubtest:main",
        "dmypy=mypy.dmypy.client:console_entry",
    ]


<<<<<<< HEAD
def test_update_section_load_recipe():
    recipe = PyPi(name="pysal", version="2.0.0")
    assert recipe["requirements"]["host"] == ["pip", "python >=3.6"]
    assert recipe["requirements"]["run"] == sorted(
        [
            "python >=3.6",
            "descartes",
            "matplotlib",
            "palettable",
            "pandas",
            "scipy >=0.11",
            "seaborn",
        ]
    )
    assert recipe["build"]["noarch"] == "python"

    recipe.update("requirements", version="2.2.0")
    assert recipe["build"]["noarch"] == "python"
    assert recipe["requirements"]["host"] == ["pip", "python >=3.7"]
    assert recipe["requirements"]["run"] == sorted(
        [
            "esda >=2.2.1",
            "giddy >=2.3.0",
            "inequality >=1.0.0",
            "libpysal >=4.2.2",
            "mapclassify >=2.2.0",
            "mgwr >=2.1.1",
            "pointpats >=2.1.0",
            "python >=3.7",
            "python-dateutil <=2.8.0",
            "segregation >=1.2.0",
            "spaghetti >=1.4.1",
            "spglm >=1.0.7",
            "spint >=1.0.6",
            "splot >=1.1.2",
            "spreg >=1.0.4",
            "spvcm >=0.3.0",
            "tobler >=0.2.0",
            "urllib3 <1.25",
        ]
    )
=======
def test_panel_entry_points(tmpdir):
    recipe = PyPi(name="panel", version="0.9.1")
    assert recipe["build"]["entry_points"] == "panel = panel.cli:main"
    recipe.generate_recipe(folder_path=str(tmpdir))
    recipe_path = str(tmpdir / "panel" / "meta.yaml")
    with open(recipe_path, "r") as f:
        content = f.read()
    assert "  entry_points:\n    - panel = panel.cli:main" in content
>>>>>>> 42bec6f3
<|MERGE_RESOLUTION|>--- conflicted
+++ resolved
@@ -373,7 +373,6 @@
     ) == ["pytest --help", "py.test --help"]
 
 
-<<<<<<< HEAD
 def test_load_recipe(data_dir):
     recipe = PyPi(load_recipe=os.path.join(data_dir, "recipes", "empty_gray.yaml"))
     assert recipe["build"]["number"].values[0].value == 1
@@ -386,8 +385,6 @@
     assert recipe["extra"]["recipe-maintainers"].values == ["marcelotrevisani"]
 
 
-=======
->>>>>>> 42bec6f3
 def test_importlib_metadata_two_setuptools_scm():
     recipe = PyPi(name="importlib-metadata", version="1.5.0")
     assert "setuptools_scm" in recipe["requirements"]["host"]
@@ -454,7 +451,6 @@
     ]
 
 
-<<<<<<< HEAD
 def test_update_section_load_recipe():
     recipe = PyPi(name="pysal", version="2.0.0")
     assert recipe["requirements"]["host"] == ["pip", "python >=3.6"]
@@ -496,7 +492,8 @@
             "urllib3 <1.25",
         ]
     )
-=======
+
+
 def test_panel_entry_points(tmpdir):
     recipe = PyPi(name="panel", version="0.9.1")
     assert recipe["build"]["entry_points"] == "panel = panel.cli:main"
@@ -504,5 +501,4 @@
     recipe_path = str(tmpdir / "panel" / "meta.yaml")
     with open(recipe_path, "r") as f:
         content = f.read()
-    assert "  entry_points:\n    - panel = panel.cli:main" in content
->>>>>>> 42bec6f3
+    assert "  entry_points:\n    - panel = panel.cli:main" in content